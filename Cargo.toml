--- conflicted
+++ resolved
@@ -10,11 +10,6 @@
 color-eyre = "0.6.2"
 itertools = "0.12.1"
 lazy_static = "1.4.0"
-<<<<<<< HEAD
 regex = "1.10.3"
-thiserror = "1.0.50"
-=======
-regex = "1.10.2"
 thiserror = "1.0.57"
->>>>>>> c88f3093
 winnow = "0.5.25"