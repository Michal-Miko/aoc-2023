--- conflicted
+++ resolved
@@ -10,12 +10,6 @@
 color-eyre = "0.6.2"
 itertools = "0.12.1"
 lazy_static = "1.4.0"
-<<<<<<< HEAD
-regex = "1.10.2"
-thiserror = "1.0.50"
 winnow = "0.6.5"
-=======
 regex = "1.10.3"
-thiserror = "1.0.57"
-winnow = "0.5.25"
->>>>>>> f1e919cb
+thiserror = "1.0.57"